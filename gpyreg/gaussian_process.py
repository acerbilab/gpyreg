"""Module for Gaussian Processes."""

import math
import time
import warnings
from textwrap import indent

import matplotlib.pyplot as plt
import numpy as np
import scipy as sp
import scipy.stats

import gpyreg.covariance_functions
import gpyreg.mean_functions
<<<<<<< HEAD
=======
from gpyreg.formatting import full_repr

>>>>>>> 3ef21594
from gpyreg.f_min_fill import (
    f_min_fill,
    smoothbox_cdf,
    smoothbox_student_t_cdf,
)
from gpyreg.slice_sample import SliceSampler


class GP:
    """
    A single Gaussian Process (GP).

    Parameters
    ==========
    D : int
        The dimension of the Gaussian Process.
    covariance : object
        The covariance function to use. This can be one of the objects
        from the following module: :py:mod:`gpyreg.covariance_functions`.
    mean : object
        The mean function to use. This can be one of the objects from the
        following module: :py:mod:`gpyreg.mean_functions`.
    noise : object
        The noise function to use. This can be one of the objects from the
        following module: :py:mod:`gpyreg.noise_functions`.
    """

    def __init__(
        self, D: int, covariance: object, mean: object, noise: object
    ):
        self.D = D
        self.covariance = covariance
        self.mean = mean
        self.noise = noise
        self.s2 = None
        self.X = None
        self.y = None
        self.posteriors = None
        # This is necessary as a flag for set_bounds to not do anything
        # before set_priors has been called.
        self.no_prior = None
        self.normalization_constants = None
        self.set_bounds()
        self.set_priors()

        # dict to store temporary data e.g. for pyvbmc
        self.temporary_data = dict()

    def __repr__(self):
        return full_repr(
            self,
            "GP",
            order = [
                "D",
                "covariance",
                "mean",
                "noise",
                "X",
                "y",
                "s2",
                "lower_bounds",
                "upper_bounds",
                "posteriors",
            ]
        )

    def __str__(self):
        dimension = "Dimension: " + str(self.D) + "\n"

        cov_N = self.covariance.hyperparameter_count(self.D)
        cov = "Covariance function: " + self.covariance.__class__.__name__
        if self.covariance.__class__.__name__ == "Matern":
            cov += "(degree=" + str(self.covariance.degree) + ")\n"
        if cov_N == 1:
            cov += ", " + str(cov_N) + " parameter\n"
        else:
            cov += ", " + str(cov_N) + " parameters\n"

        mean_N = self.mean.hyperparameter_count(self.D)
        mean = "Mean function: " + self.mean.__class__.__name__
        if mean_N == 1:
            mean += ", " + str(mean_N) + " parameter\n"
        else:
            mean += ", " + str(mean_N) + " parameters\n"

        noise_N = self.noise.hyperparameter_count()
        noise = "Noise function: " + self.noise.__class__.__name__
        if np.any(self.noise.parameters):
            noise += "("
            add_flag = False
            if self.noise.parameters[0] == 1:
                noise += "constant_add=True"
                add_flag = True

            if self.noise.parameters[1] == 1:
                if add_flag:
                    noise += ", "
                noise += "user_provided_add=True"

            if self.noise.parameters[1] == 2:
                if add_flag:
                    noise += ", "
                noise += "scale_user_provided=True"

            if self.noise.parameters[2] == 1:
                if add_flag:
                    noise += ", "
                noise += "rectified_linear_output_dependent_add=True"

            noise += ")"

        if noise_N == 1:
            noise += ", " + str(noise_N) + " parameter\n"
        else:
            noise += ", " + str(noise_N) + " parameters\n"

        priors = "Hyperparameter priors: "
        if self.no_prior:
            priors += "none\n"
        else:
            priors += "present\n"
        samples = "Hyperparameter samples: "
        if self.posteriors is None:
            samples += "0"
        else:
            samples += str(np.size(self.posteriors))

        title = "GP:\n"
        body = dimension + cov + mean + noise + priors + samples
        return title + indent(body, "    ")

    def set_bounds(self, bounds: dict = None):
        """
        Set the hyperparameter lower and upper bounds.

        Parameters
        ==========
        bounds : dict, optional
            A dictionary of GP hyperparameter names and tuples of their lower
            and upper bounds. All hyperparameters need to appear in the
            dictionary. Use the value ``None`` to set the bounds of a specific
            hyperparameter to the default recommended values. If
            ``bounds=None``, all hyperparameter bounds will be set to their
            default recommended values.

        Raises
        ------
        ValueError
            Raised when `bounds` is missing the entry of an expected
            hyperparameter.
        """

        cov_N = self.covariance.hyperparameter_count(self.D)
        cov_hyper_info = self.covariance.hyperparameter_info(self.D)
        mean_N = self.mean.hyperparameter_count(self.D)
        mean_hyper_info = self.mean.hyperparameter_info(self.D)
        noise_N = self.noise.hyperparameter_count()
        noise_hyper_info = self.noise.hyperparameter_info()
        hyper_info = cov_hyper_info + noise_hyper_info + mean_hyper_info

        hyp_N = cov_N + mean_N + noise_N
        lower_bounds = np.full((hyp_N,), np.nan)
        upper_bounds = np.full((hyp_N,), np.nan)

        lower = 0

        for info in hyper_info:
            if bounds is None:
                vals = None
            else:
                try:
                    vals = bounds[info[0]]
                except KeyError as _:
                    e_str = "Missing hyperparameter " + info[0]
                    raise ValueError(e_str) from None

            # None indicates no bounds.
            if vals is not None:
                upper = lower + info[1]
                lb, ub = vals
                i = range(lower, upper)
                lower_bounds[i] = lb
                upper_bounds[i] = ub

            lower += info[1]

        # Only set the bounds here due to exceptions
        # so that we don't only update say half of the bounds.
        self.lower_bounds = lower_bounds
        self.upper_bounds = upper_bounds

        # Make sure set_priors has been called so we can
        # recompute these.
        if self.no_prior is not None:
            self.__recompute_normalization_constants()

    def get_bounds(self):
        """
        Gets a dictionary with the current lower and upper bounds of the
        hyperparameters.

        Returns
        =======
        bounds_dict : dict
            A dictionary of the current hyperparameter names and their bounds.
        """
        return self.bounds_to_dict(self.lower_bounds, self.upper_bounds)

    def bounds_to_dict(
        self, lower_bounds: np.ndarray, upper_bounds: np.ndarray
    ):
        """
        Convert the given hyperparameter lower and upper bounds to a dict.

        Parameters
        ==========
        lower_bounds : ndarray, shape (hyp_N,)
            The lower bounds.
        upper_bounds : ndarray, shape (hyp_N,)
            The upper bounds.

        Returns
        =======
        bounds_dict : dict
            A dictionary of the current hyperparameter names and tuples
            of their lower and upper bounds.
        """

        cov_hyper_info = self.covariance.hyperparameter_info(self.D)
        mean_hyper_info = self.mean.hyperparameter_info(self.D)
        noise_hyper_info = self.noise.hyperparameter_info()
        hyper_info = cov_hyper_info + noise_hyper_info + mean_hyper_info

        bounds_dict = {}
        lower = 0

        for info in hyper_info:
            upper = lower + info[1]
            i = range(lower, upper)
            bounds_dict[info[0]] = (lower_bounds[i], upper_bounds[i])
            lower += info[1]

        return bounds_dict

    def get_recommended_bounds(self, lower_bounds=None, upper_bounds=None):
        """
        Return the recommended hyperparameter lower and upper bounds as a dict.

        Parameters
        ----------
        lower_bounds : ndarray, optional
            If present, override the recommended lower bounds with these
            values. Any `nan` values will be replaced by the corresponding
            recommended bounds. Defaults to all `nan` values.
        upper_bounds : ndarray, optional
            If present, override the recommended upper bounds with these
            values. Any `nan` values will be replaced by the corresponding
            recommended bounds. Defaults to all `nan` values.

        Returns
        -------
        bounds_dict : dict
            A dictionary of the hyperparameter names and tuples of lower
            upper bounds.

        Raises
        ------
        ValueError
            Raise when GP does not have `X` or `y` set yet, or when provided
            bounds are not one of `"recommended"`/`None`, `"current"`, or
            array_like.
        """
        if self.X is None or self.y is None:
            raise ValueError("GP does not have X or y set!")

        if not isinstance(lower_bounds, (list, tuple, np.ndarray)):
            if lower_bounds == "current":
                # Use existing bounds; fill any nan values with recommended bounds
                lower_bounds = self.lower_bounds.copy()
            elif lower_bounds is None or lower_bounds == "recommended":
                # Use all recommended bounds
                lower_bounds = np.full_like(self.lower_bounds, np.nan)
            else:
                raise ValueError("`lower_bounds` should be 'recommended'/`None`, 'current', or an array.")
        if not isinstance(upper_bounds, (list, tuple, np.ndarray)):
            if upper_bounds == "current":
                # Use existing bounds; fill any nan values with recommended bounds
                upper_bounds = self.upper_bounds.copy()
            elif upper_bounds is None or upper_bounds == "recommended":
                # Use all recommended bounds
                upper_bounds = np.full_like(self.upper_bounds, np.nan)
            else:
                raise ValueError("`lower_bounds` should be 'recommended'/`None`, 'current', or an array.")
        # Otherwise, use provided arrays as bounds, replacing nan values with
        # recommended bounds, and avoiding mutation:
        if isinstance(lower_bounds, (list, tuple, np.ndarray)):
            lower_bounds = lower_bounds.copy()
        if isinstance(upper_bounds, (list, tuple, np.ndarray)):
            upper_bounds = upper_bounds.copy()

        cov_N = self.covariance.hyperparameter_count(self.D)
        mean_N = self.mean.hyperparameter_count(self.D)
        noise_N = self.noise.hyperparameter_count()

        cov_bounds_info = self.covariance.get_bounds_info(self.X, self.y)
        mean_bounds_info = self.mean.get_bounds_info(self.X, self.y)
        noise_bounds_info = self.noise.get_bounds_info(self.X, self.y)

        lb = lower_bounds
        ub = upper_bounds

        lb_cov = lb[0:cov_N]
        lb_noise = lb[cov_N : cov_N + noise_N]
        lb_mean = lb[cov_N + noise_N : cov_N + noise_N + mean_N]

        lb_cov[np.isnan(lb_cov)] = cov_bounds_info["LB"][np.isnan(lb_cov)]
        lb_noise[np.isnan(lb_noise)] = noise_bounds_info["LB"][
            np.isnan(lb_noise)
        ]
        lb_mean[np.isnan(lb_mean)] = mean_bounds_info["LB"][np.isnan(lb_mean)]

        ub_cov = ub[0:cov_N]
        ub_noise = ub[cov_N : cov_N + noise_N]
        ub_mean = ub[cov_N + noise_N : cov_N + noise_N + mean_N]

        ub_cov[np.isnan(ub_cov)] = cov_bounds_info["UB"][np.isnan(ub_cov)]
        ub_noise[np.isnan(ub_noise)] = noise_bounds_info["UB"][
            np.isnan(ub_noise)
        ]
        ub_mean[np.isnan(ub_mean)] = mean_bounds_info["UB"][np.isnan(ub_mean)]

        lb = np.concatenate([lb_cov, lb_noise, lb_mean])
        ub = np.concatenate([ub_cov, ub_noise, ub_mean])
        ub = np.maximum(lb, ub)

        return self.bounds_to_dict(lb, ub)

    def get_priors(self):
        """
        Return the current hyperparameter priors as a dict.

        Returns
        =======
        hyper_priors : dict
            A dictionary of the current hyperparameter names and their priors.
        """

        cov_hyper_info = self.covariance.hyperparameter_info(self.D)
        mean_hyper_info = self.mean.hyperparameter_info(self.D)
        noise_hyper_info = self.noise.hyperparameter_info()
        hyper_info = cov_hyper_info + noise_hyper_info + mean_hyper_info

        hyper_priors = {}
        lower = 0

        mu = self.hyper_priors["mu"].copy()
        sigma = self.hyper_priors["sigma"].copy()
        df = self.hyper_priors["df"].copy()
        a = self.hyper_priors["a"].copy()
        b = self.hyper_priors["b"].copy()

        for info in hyper_info:
            upper = lower + info[1]
            i = range(lower, upper)

            prior_type = prior_params = None
            if (
                np.all(np.isfinite(a[i]))
                and np.all(np.isfinite(b[i]))
                and np.all(np.isfinite(sigma[i]))
            ):
                if df[i] == 0 or df[i] == np.inf:
                    prior_type = "smoothbox"
                    prior_params = (a[i], b[i], sigma[i])
                elif df[i] > 0:
                    prior_type = "smoothbox_student_t"
                    prior_params = (a[i], b[i], sigma[i], df[i])
            elif np.all(np.isfinite(mu[i])) and np.all(np.isfinite(sigma[i])):
                if np.all(df[i] == 0) or np.all(df[i] == np.inf):
                    prior_type = "gaussian"
                    prior_params = (mu[i], sigma[i])
                elif np.all(df[i] > 0):
                    prior_type = "student_t"
                    prior_params = (mu[i], sigma[i], df[i])

            if prior_type is not None and prior_params is not None:
                hyper_priors[info[0]] = (prior_type, prior_params)
            else:
                hyper_priors[info[0]] = None

            lower += info[1]

        return hyper_priors

    def set_priors(self, priors: dict = None):
        """
        Set the hyperparameter priors.

        Parameters
        ==========
        priors : dict, optional
            A dictionary of GP hyperparameter names and tuples of their priors.
            All hyperparameters need to appear in the dictionary.
            Use the value ``None`` to set no priors for a hyperparameter.
            If ``priors=None``, all hyperparameter priors are removed.

        Raises
        ------
        ValueError
            Raised when ``priors`` is given, but missing the entry of an
            expected hyperparameter.
        ValueError
            Raised when ``priors`` is given, but a specified
            hyperparameter is unknown.
        """
        self.no_prior = False
        if priors is None:
            self.no_prior = True

        cov_N = self.covariance.hyperparameter_count(self.D)
        cov_hyper_info = self.covariance.hyperparameter_info(self.D)
        mean_N = self.mean.hyperparameter_count(self.D)
        mean_hyper_info = self.mean.hyperparameter_info(self.D)
        noise_N = self.noise.hyperparameter_count()
        noise_hyper_info = self.noise.hyperparameter_info()
        hyper_info = cov_hyper_info + noise_hyper_info + mean_hyper_info

        hyp_N = cov_N + mean_N + noise_N
        # Set up a hyperprior dictionary with default values which can
        # be updated individually later.
        hyper_priors = {
            "mu": np.full((hyp_N,), np.nan),
            "sigma": np.full((hyp_N,), np.nan),
            "df": np.full((hyp_N,), np.nan),
            "a": np.full((hyp_N,), np.nan),
            "b": np.full((hyp_N,), np.nan),
        }

        non_trivial_flag = False
        lower = 0

        for info in hyper_info:
            if self.no_prior:
                vals = None
            else:
                try:
                    vals = priors[info[0]]
                except KeyError as _:
                    e_str = "Missing hyperparameter " + info[0]
                    raise ValueError(e_str) from None

            # None indicates no prior
            if vals is not None:
                non_trivial_flag = True
                upper = lower + info[1]
                prior_type, prior_params = vals
                i = range(lower, upper)

                if prior_type == "gaussian":
                    mu, sigma = prior_params
                    hyper_priors["mu"][i] = mu
                    hyper_priors["sigma"][i] = sigma
                    # Implicit flag for gaussian, is set to inf later.
                    hyper_priors["df"][i] = 0
                elif prior_type == "student_t":
                    mu, sigma, df = prior_params
                    hyper_priors["mu"][i] = mu
                    hyper_priors["sigma"][i] = sigma
                    hyper_priors["df"][i] = df
                elif prior_type == "smoothbox":
                    a, b, sigma = prior_params
                    hyper_priors["a"][i] = a
                    hyper_priors["b"][i] = b
                    hyper_priors["sigma"][i] = sigma
                    # Implicit flag for gaussian, is set to inf later.
                    hyper_priors["df"][i] = 0
                elif prior_type == "smoothbox_student_t":
                    a, b, sigma, df = prior_params
                    hyper_priors["a"][i] = a
                    hyper_priors["b"][i] = b
                    hyper_priors["sigma"][i] = sigma
                    # Implicit flag for gaussian, is set to inf later.
                    hyper_priors["df"][i] = df
                else:
                    raise ValueError("Unknown hyperprior type " + prior_type)

            lower += info[1]

        self.hyper_priors = hyper_priors
        self.no_prior = non_trivial_flag is not True
        self.__recompute_normalization_constants()

    def get_hyperparameters(self, as_array: bool = False):
        """
        Get the current hyperparameters of the GP.

        If hyperparameters have not been set yet, the result will
        be filled with ``NaN``.

        Parameters
        ==========
        as_array : bool, defaults to False
            Whether to return the hyperparameters as an array of shape
            ``(hyp_samples, hyp_N)``, or a list of dictionaries for each
            sample.

        Returns
        =======
        hyp : object
            The hyperparameters in the form specified by ``as_array``.
        """
        # If no hyperparameters have been set return an array/dict with NaN.
        if self.posteriors is None:
            cov_N = self.covariance.hyperparameter_count(self.D)
            mean_N = self.mean.hyperparameter_count(self.D)
            noise_N = self.noise.hyperparameter_count()
            hyp = np.full((1, cov_N + mean_N + noise_N), np.nan)
        else:
            hyp = np.zeros(
                (np.size(self.posteriors), np.size(self.posteriors[0].hyp))
            )
            for i in range(0, np.size(self.posteriors)):
                # Copy for avoiding reference issues.
                hyp[i, :] = self.posteriors[i].hyp.copy()

        if as_array:
            return hyp

        return self.hyperparameters_to_dict(hyp)

    def set_hyperparameters(
        self, hyp_new: object, compute_posterior: bool = True
    ):
        """
        Set new hyperparameters for the Gaussian Process.

        Parameters
        ==========
        hyp_new : object
            The new hyperparameters. This can be an array of shape
            ``(hyp_samples, hyp_N)`` where ``hyp_N`` is the number of
            hyperparameters, and ``hyp_samples`` is the amount of
            hyperparameter samples, a single dictionary with
            hyperparameter names and values, or a list of dictionaries.
            Passing a single dictionary or a list with one dictionary
            is equivalent.
        compute_posterior : bool, defaults to True
            Whether to compute the posterior for the new hyperparameters.

        Raises
        ------
        ValueError
            Raised when `hyp_new` is an array of the wrong shape.
        """
        if isinstance(hyp_new, np.ndarray):
            cov_N = self.covariance.hyperparameter_count(self.D)
            mean_N = self.mean.hyperparameter_count(self.D)
            noise_N = self.noise.hyperparameter_count()

            if hyp_new.ndim == 1:
                hyp_new = np.reshape(hyp_new, (1, -1))

            if hyp_new.shape[1] != cov_N + mean_N + noise_N:
                raise ValueError(
                    "Input hyperparameter array is the wrong shape!"
                )
            self.update(hyp=hyp_new, compute_posterior=compute_posterior)
        else:
            hyp_new_arr = self.hyperparameters_from_dict(hyp_new)
            self.update(hyp=hyp_new_arr, compute_posterior=compute_posterior)

    def hyperparameters_to_dict(self, hyp_arr: np.ndarray):
        """
        Convert a hyperparameter array to a list which contains a
        dictionary with hyperparameter names and values for each
        hyperparameter sample.

        Parameters
        ==========
        hyp_arr : ndarray
            An array of shape ``(hyp_samples, hyp_N)`` or shape
            ``(hyp_N,)``, which is interpreted as shape ``(1, hyp_N)``,
            containing hyperparameters.

        Returns
        =======
        hyp_dict : object
            A list which contains a dictonary with hyperparameter names and
            values for each sample.

        Raises
        ------
        ValueError
            Raised when the input hyperparameter array has the wrong shape.
        """
        hyp = []
        cov_N = self.covariance.hyperparameter_count(self.D)
        cov_hyper_info = self.covariance.hyperparameter_info(self.D)
        mean_N = self.mean.hyperparameter_count(self.D)
        mean_hyper_info = self.mean.hyperparameter_info(self.D)
        noise_N = self.noise.hyperparameter_count()
        noise_hyper_info = self.noise.hyperparameter_info()

        hyper_info = cov_hyper_info + noise_hyper_info + mean_hyper_info

        if hyp_arr.ndim == 1:
            hyp_arr = np.reshape(hyp_arr, (1, -1))

        if hyp_arr.shape[1] != cov_N + mean_N + noise_N:
            raise ValueError("Input hyperparameter array is the wrong shape!")

        for i in range(0, hyp_arr.shape[0]):
            # Make sure there are no accidents with references etc.
            hyp_tmp = hyp_arr[i, :].copy()
            hyp_dict = {}
            i = 0

            for info in hyper_info:
                hyp_dict[info[0]] = hyp_tmp[i : i + info[1]]
                i += info[1]

            hyp.append(hyp_dict)

        return hyp

    def hyperparameters_from_dict(self, hyp_dict_list):
        """
        Convert a list of hyperparameter dictionaries to a hyperparameter
        array.

        Parameters
        ==========
        hyp_dict_list : object
            A list of hyperparameter dictionaries with hyperparameter names
            and values. One can also pass just one dictionary instead of a
            list with one element.

        Returns
        =======
        hyp_arr : ndarray, shape (hyp_samples, hyp_N)
            The hyperparameter array where ``hyp_samples`` is the length of
            the list ``hyp_dict_list``.
        """
        if isinstance(hyp_dict_list, dict):
            hyp_dict_list = [hyp_dict_list]

        cov_N = self.covariance.hyperparameter_count(self.D)
        cov_hyper_info = self.covariance.hyperparameter_info(self.D)
        mean_N = self.mean.hyperparameter_count(self.D)
        mean_hyper_info = self.mean.hyperparameter_info(self.D)
        noise_N = self.noise.hyperparameter_count()
        noise_hyper_info = self.noise.hyperparameter_info()

        hyper_info = cov_hyper_info + noise_hyper_info + mean_hyper_info

        hyp_N = cov_N + mean_N + noise_N
        hyp_new_arr = np.zeros((len(hyp_dict_list), hyp_N))

        for i, hyp_tmp in enumerate(hyp_dict_list):
            j = 0

            for info in hyper_info:
                hyp_new_arr[i, j : j + info[1]] = hyp_tmp[info[0]]
                j += info[1]

        return hyp_new_arr

    def update(
        self,
        X_new: np.ndarray = None,
        y_new: np.ndarray = None,
        s2_new: np.ndarray = None,
        hyp: np.ndarray = None,
        compute_posterior: bool = True,
    ):
        """
        Add new data to the Gaussian Process.

        Parameters
        ==========
        X_new : ndarray, shape (N, D), optional
            New training inputs that will be added to the old training
            inputs.
        y_new : narray, shape (N, 1) optional
            New training targets that will be added to the old training
            targets.
        s2_new : ndarray, shape (N, 1), optional
            New input-dependent noise that will be added to the old training
            inputs.
        hyp : ndarray, shape (hyp_N,), optional
            New hyperparameters that will replace the old ones.
        compute_posterior : bool, defaults to True
            Whether to compute the new posterior or not.

        Raises
        =======
        LinAlgError
            Raised when the Cholesky decomposition failed multiple times even by adding numerical stability values to the matrix.
        """

        # Create local copies so we won't get trouble
        # with references later.
        if X_new is not None:
            X_new = X_new.copy()
        if y_new is not None:
            y_new = y_new.copy()
        if s2_new is not None:
            s2_new = s2_new.copy()
        if hyp is not None:
            hyp = hyp.copy()

        # Check whether to do a rank-1 update.
        rank_one_update = False
        if X_new is not None and y_new is not None and compute_posterior:
            if (
                self.X is not None
                and self.y is not None
                and X_new.shape[0] == 1
                and y_new.shape[0] == 1
                and s2_new is None
            ):
                rank_one_update = True
        full_updates = []  # Keep track of unstable rank-1 updates

        if rank_one_update:
            cov_N = self.covariance.hyperparameter_count(self.D)
            # mean_N = self.mean.hyperparameter_count(self.D)
            noise_N = self.noise.hyperparameter_count()

            # Compute prediction for all samples.
            m_star, v_star = self.predict(
                X_new, y_new, add_noise=True, separate_samples=True
            )
            s_N = np.size(self.posteriors)

            # Loop over hyperparameter samples.
            for s in range(0, s_N):
                hyp_s = self.posteriors[s].hyp

                hyp_noise = hyp_s[cov_N : cov_N + noise_N]
                sn2 = self.noise.compute(hyp_noise, X_new, y_new, 0)
                sn2_eff = sn2 * self.posteriors[s].sn2_mult

                # Compute covariance and cross-covariance.
                hyp_cov = hyp_s[0:cov_N]
                K = self.covariance.compute(hyp_cov, X_new)
                Ks = self.covariance.compute(hyp_cov, self.X, X_new)

                L = self.posteriors[s].L
                L_chol = self.posteriors[s].L_chol

                full_update_s = False
                if L_chol:  # High-noise parametrization
                    new_L_column = sp.linalg.solve_triangular(
                        L, Ks, trans=1, check_finite=False
                    )
                    # If rank-1 update is not numerically stable, perform a
                    # full update for this posterior instead:
                    sqrt_arg = (
                        sn2_eff**2
                        + K * sn2_eff
                        - np.dot(new_L_column.T, new_L_column)
                    )
                    if sqrt_arg <= 0.0:
                        full_update_s = (
                            True  #  Mark this posterior for full update
                        )
                        full_updates.append(s)
                        warnings.warn(
                            "Rank-one update of Cholesky factor "
                            + f"unstable for posterior {s}. Reverting to full update.",
                            stacklevel=2,
                        )
                    else:  # Otherwise continue with rank-1 update:
                        alpha_update = (
                            sp.linalg.solve_triangular(
                                L,
                                new_L_column,
                                trans=0,
                                check_finite=False,
                            )
                            / sn2_eff
                        )
                        self.posteriors[s].L = np.block(
                            [
                                [L, new_L_column / sn2_eff],
                                [
                                    np.zeros((1, L.shape[0])),
                                    np.sqrt(sqrt_arg) / sn2_eff,
                                ],
                            ]
                        )

                else:  # Low-noise parametrization
                    alpha_update = np.dot(-L, Ks)
                    v = -alpha_update / v_star[:, s]
                    self.posteriors[s].L = np.block(
                        [
                            [L + np.dot(v, alpha_update.T), -v],
                            [-v.T, -1 / v_star[:, s]],
                        ]
                    )

                # Finish rank-1 update if computation was stable for posterior s
                if not full_update_s:
                    self.posteriors[s].sW = np.concatenate(
                        (
                            self.posteriors[s].sW,
                            np.array([[1 / np.sqrt(sn2_eff)]]),
                        )
                    )

                    # alpha_update now contains (K + \sigma^2 I) \ k*
                    self.posteriors[s].alpha = np.concatenate(
                        (self.posteriors[s].alpha, np.array([[0]]))
                    ) + (m_star[:, s] - y_new) / v_star[:, s] * np.concatenate(
                        (alpha_update, np.array([[-1]]))
                    )

        if X_new is not None:
            if self.X is None:
                self.X = X_new
            else:
                self.X = np.concatenate((self.X, X_new))

        if y_new is not None:
            if self.y is None:
                self.y = y_new
            else:
                self.y = np.concatenate((self.y, y_new))

        if s2_new is not None:
            if self.s2 is None:
                self.s2 = s2_new
            else:
                self.s2 = np.concatenate((self.s2, s2_new))

        if rank_one_update:
            for s in full_updates:  # Compute full update where rank-1 failed
                hyp_s = self.posteriors[s].hyp
                self.posteriors[s] = self.__core_computation(hyp_s, 0, 0)

        else:
            if hyp is None:
                hyp = self.get_hyperparameters(as_array=True)
            s_N, _ = hyp.shape
            self.posteriors = np.empty((s_N,), dtype=Posterior)

            if compute_posterior and self.X is not None and self.y is not None:
                for i in range(0, s_N):
                    self.posteriors[i] = self.__core_computation(
                        hyp[i, :], 0, 0
                    )
            else:
                for i in range(0, s_N):
                    self.posteriors[i] = Posterior(
                        hyp[i, :], None, None, None, None, None
                    )

    def clean(self):
        """
        Clean auxiliary computational structures from the Gaussian Process,
        thus reducing memory usage. These can be reconstructed with a call to
        :py:func:`update` with ``compute_posterior=True``.

        Furthermore, the `temporary_data` attribute is being cleared.
        """

        # dict to store temporary data e.g. for pyvbmc
        self.temporary_data = dict()

        # Check if there are posteriors to clean.
        if self.posteriors is not None:
            for posterior in self.posteriors:
                posterior.alpha = None
                posterior.sW = None
                posterior.L = None
                posterior.sn2_mult = None
                posterior.L_chol = None
        # Maybe add a call to garbage collection here? This would
        # make sure that the things set to None are actually no longer
        # using memory.

    def fit(
        self,
        X: np.ndarray = None,
        y: np.ndarray = None,
        s2: np.ndarray = None,
        hyp0=None,
        options: dict = None,
    ):
        """
        Train the hyperparameters of the Gaussian Process.

        Parameters
        ==========
        X : ndarray, shape (N, D), optional
            Training points that will replace the current training points
            of the GP. If not given the current training points are used.
        y : ndarray, shape (N, 1), optional
            Training targets that will replace the current training targets
            of the GP. If not given the current training targets are used.
        s2 : ndarray, shape (N, 1), optional
            Noise variance at training points that will replace the
            current noise variances of the GP. If not given the current
            noise variances are used.
        options : dict, optional
            A dictionary of options for training. The possible options are:

                **opts_N** : int, defaults to 3
                    Number of hyperparameter optimization runs.
                **init_N** : int, defaults to 1024
                    Initial design size for hyperparameter optimization.
                **df_base** : int, defaults to 7
                    Default degrees of freedom for student's t prior.
                **n_samples** : int, defaults to 10
                    Number of hyperparameters to sample.
                **thin** : int, defaults to 5
                    Thinning parameter for slice sampling.
                **burn** : int, defaults to ``thin * n_samples``
                    Burn parameter for slice sampling.
                **lower_bounds** : str or ndarray, defaults to "current"
                    User-provided lower bounds. Any values which are `nan` will
                    be filled with the recommended bounds. "recommended" means use
                    all recommended bounds. "current" means use current bounds.
                **upper_bounds** : str or ndarray, defaults to "current"
                    User-provided upper bounds. Any values which are `nan` will
                    be filled with the recommended bounds. "recommended" means use
                    all recommended bounds. "current" means use current bounds.
                **init_method** : {'sobol', 'rand'}, defaults to 'sobol'
                    Specify whether to use Sobol or random sequences for
                    the initial space-filling design.
                **sampler_name** : {'slicesample'}, defaults to 'slicesample'
                    The name of the sampler to use. Currently only slice
                    sampling is supported.
                **tol_opt** : float, defaults to 1e-5
                    Optimization tolerance for stopping.
                **tol_opt_mcmc** : float, defaults to 1e-3
                    Preliminary optimization tolerance when doing MCMC.
                **widths** : ndarray, shape (hyp_n,), optional
                    Default widths to use for sampling. If not provided
                    appropriate ones will be computed.

        Returns
        =======
        hyp : ndarray, shape (hyp_samples, hyp_N)
            The fitted hyperparameters.
        optimize_result : OptimizeResult
            The optimization result represented as a ``OptimizeResult``
            object. For more details see :py:func:`scipy.optimize.minimize`.
        sampling_result : dict
            If sampling was performed this is a dictionary with info on the
            sampling run, and None otherwise.

        Raises
        ------
        ValueError
            Raised when the `sampler_name` is not slicesample.
        """
        ## Default options
        if options is None:
            options = {}
        opts_N = options.get("opts_N", 3)
        init_N = options.get("init_N", 2**10)
        init_method = options.get("init_method", "sobol")
        thin = options.get("thin", 5)
        df_base = options.get("df_base", 7)
        widths = options.get("widths", None)
        log_p = options.get("log_P", None)  # Not used since no slicelite
        outwarp_fun = options.get("outwarp_fun", None)  # Not used
        step_size = options.get("step_size", None)  # Not used since no MALA
        tol_opt = options.get("tol_opt", 1e-5)
        tol_opt_mcmc = options.get("tol_opt_mcmc", 1e-3)
        sampler_name = options.get("sampler", "slicesample")
        s_N = options.get("n_samples", 10)
        burn_in = options.get("burn", thin * s_N)
        lower_bounds = options.get("lower_bounds", "current")
        upper_bounds = options.get("upper_bounds", "current")

        # Initialize GP if requested.
        if X is not None:
            self.X = X

        if y is not None:
            self.y = y

        if s2 is not None:
            self.s2 = s2

        cov_N = self.covariance.hyperparameter_count(self.D)
        # mean_N = self.mean.hyperparameter_count(self.D)
        noise_N = self.noise.hyperparameter_count()

        ## Initialize inference of GP hyperparameters (bounds, priors, etc.)

        cov_bounds_info = self.covariance.get_bounds_info(self.X, self.y)
        mean_bounds_info = self.mean.get_bounds_info(self.X, self.y)
        noise_bounds_info = self.noise.get_bounds_info(self.X, self.y)

        self.hyper_priors["df"][np.isnan(self.hyper_priors["df"])] = df_base

        # Set any unset bounds:
        use_current_bounds = (
            type(lower_bounds) == str and lower_bounds == "current"
            and type(upper_bounds) == str and upper_bounds == "current"
        )
        if use_current_bounds and (
            np.any(np.isnan(self.lower_bounds))
            or np.any(np.isnan(self.upper_bounds))
        ):  # If we're using the existing bounds, fill any nan's:
            self.set_bounds(self.get_recommended_bounds(self.lower_bounds, self.upper_bounds))
        else:  # Otherwise set the bounds according to the provided options:
            self.set_bounds(self.get_recommended_bounds(lower_bounds, upper_bounds))

        LB = self.lower_bounds
        UB = self.upper_bounds

        # Plausible bounds for generation of starting points
        PLB = np.concatenate(
            [
                cov_bounds_info["PLB"],
                noise_bounds_info["PLB"],
                mean_bounds_info["PLB"],
            ]
        )
        PUB = np.concatenate(
            [
                cov_bounds_info["PUB"],
                noise_bounds_info["PUB"],
                mean_bounds_info["PUB"],
            ]
        )
        PLB = np.minimum(np.maximum(PLB, LB), UB)
        PUB = np.maximum(np.minimum(PUB, UB), LB)

        # If we are not provided with an initial hyperparameter guess then
        # either use the current hyperparameters if they exist, or use
        # plausible lower and upper bounds to guess.
        if hyp0 is None:
            if self.posteriors is not None:
                hyp0 = self.get_hyperparameters(as_array=True)
            else:
                hyp0 = np.reshape(
                    np.minimum(np.maximum((PLB + PUB) / 2, LB), UB), (1, -1)
                )
        elif isinstance(hyp0, dict):
            hyp0 = self.hyperparameters_from_dict(hyp0)

        ## Hyperparameter optimization
        objective_f_1 = lambda hyp_: self.__gp_obj_fun(hyp_, False, False)
        if s_N > 0 and sampler_name != "laplace":
            tol = tol_opt_mcmc
        else:
            tol = tol_opt

        # First evaluate GP log posterior on an informed space-filling design.
        t1_s = time.time()

        if init_N > 0:
            X0, y0 = f_min_fill(
                objective_f_1,
                hyp0,
                LB,
                UB,
                PLB,
                PUB,
                self.hyper_priors,
                init_N,
                init_method,
            )
            # Make sure we have at least one hyperparameter to use later.
            hyp = X0[0 : np.maximum(opts_N, 1), :]

            # Extract a good low-noise starting point for the 2nd optimization.
            if noise_N > 0 and 1 < opts_N < init_N:
                xx = X0[opts_N:, :]
                noise_y = y0[opts_N:]
                noise_params = xx[:, cov_N]

                # Order by noise parameter magnitude.
                order = np.argsort(noise_params)
                xx = xx[order, :]
                noise_y = noise_y[order]
                # Take the best amongst bottom 20% vectors.
                idx_best = np.argmin(
                    noise_y[0 : math.ceil(0.2 * np.size(noise_y))]
                )
                hyp[1, :] = xx[idx_best, :]

            if init_N > 1:
                widths_default = np.std(X0, axis=0, ddof=1)
            else:
                widths_default = np.zeros(shape=PLB.shape)
        else:
            N = hyp0.shape[0]
            nll = np.full((N,), -np.inf)
            for i in range(0, N):
                nll[i] = objective_f_1(hyp0[i, :])
            order = np.argsort(nll)
            hyp = hyp0[order, :]
            widths_default = PUB - PLB

        # Fix zero widths.
        idx0 = widths_default == 0
        if np.any(idx0):
            if np.shape(hyp)[0] > 1:
                std_hyp = np.std(hyp, axis=0, ddof=1)
                widths_default[idx0] = std_hyp[idx0]
                idx0 = widths_default == 0

            if np.any(idx0):
                widths_default[idx0] = np.minimum(1, UB[idx0] - LB[idx0])

        t1 = time.time() - t1_s

        # Check that hyperparameters are within bounds.
        # Note that with infinite upper and lower bounds we have to be careful
        # with spacing since it returns NaN. Furthermore, if LB == UB then
        # we have to be careful about the lower bound not being larger than
        # the upper bounds. Also, copy is necessary to avoid LB or UB
        # getting modified.
        eps_LB = np.reshape(LB.copy(), (1, -1))
        eps_UB = np.reshape(UB.copy(), (1, -1))
        LB_idx = (eps_LB != eps_UB) & np.isfinite(eps_LB)
        UB_idx = (eps_LB != eps_UB) & np.isfinite(eps_UB)
        # np.spacing could return negative numbers so use nextafter
        eps_LB[LB_idx] = np.nextafter(eps_LB[LB_idx], np.inf)
        eps_UB[UB_idx] = np.nextafter(eps_UB[UB_idx], -np.inf)
        hyp = np.minimum(eps_UB, np.maximum(eps_LB, hyp))

        # Perform optimization from most promising opts_N hyperparameter
        # vectors.
        objective_f_2 = lambda hyp_: self.__gp_obj_fun(hyp_, True, False)
        nll = np.full((np.maximum(opts_N, 1),), np.inf)
        opt_results = []

        t2_s = time.time()
        # Make sure we don't overshoot.
        opts_N = np.minimum(opts_N, hyp.shape[0])
        for i in range(0, opts_N):
            res = sp.optimize.minimize(
                fun=objective_f_2,
                x0=hyp[i, :],
                jac=True,
                bounds=list(zip(LB, UB)),
                tol=tol,
            )
            opt_results.append(res)
            hyp[i, :] = res.x
            nll[i] = res.fun

        # Take the best hyperparameter vector.
        if opts_N > 0:
            optimize_result = opt_results[np.argmin(nll)]
            hyp_start = hyp[np.argmin(nll), :].copy()
        else:
            optimize_result = None
            hyp_start = hyp[0, :].copy()
        t2 = time.time() - t2_s

        # In case n_samples is 0, just return the optimized hyperparameter
        # result.
        if s_N == 0:
            hyp_start = np.reshape(hyp_start, (1, -1))
            self.update(hyp=hyp_start)
            return hyp_start, optimize_result, None

        ## Sample from best hyperparameter vector using slice sampling

        t3_s = time.time()
        # Effective number of samples (thin after)
        eff_s_N = s_N * thin

        if sampler_name != "slicesample":
            raise ValueError("Unknown sampler!")

        sample_f = lambda hyp_: self.__gp_obj_fun(hyp_, False, True)
        options = {"display": "off", "diagnostics": False}
        if widths is None:
            widths = widths_default
        else:
            widths = np.minimum(widths, widths_default)
        slicer = SliceSampler(sample_f, hyp_start, widths, LB, UB, options)
        sampling_result = slicer.sample(eff_s_N, burn=burn_in)

        # Thin samples
        hyp_pre_thin = sampling_result["samples"]
        hyp = hyp_pre_thin[thin - 1 :: thin, :]

        t3 = time.time() - t3_s
        # print(t1, t2, t3)

        # Recompute GP with finalized hyperparameters.
        self.update(hyp=hyp)
        return hyp, optimize_result, sampling_result

    def __recompute_normalization_constants(self):
        self.normalization_constants = np.full(self.lower_bounds.shape, 1.0)

        for i in range(0, np.size(self.lower_bounds)):
            mu = self.hyper_priors["mu"][i]
            sigma = np.abs(self.hyper_priors["sigma"])[i]
            df = self.hyper_priors["df"][i]
            a = self.hyper_priors["a"][i]
            b = self.hyper_priors["b"][i]
            lb = self.lower_bounds[i]
            ub = self.upper_bounds[i]

            # Fixed dimension
            if lb == ub:
                continue

            # No boundaries
            if not np.isfinite(lb) and not np.isfinite(ub):
                continue

            # Uniform
            if not np.isfinite(mu) and not np.isfinite(sigma):
                continue

            if np.isfinite(a) and np.isfinite(b):
                if df == 0 or not np.isfinite(df):
                    cdf_lb = smoothbox_cdf(lb, sigma, a, b)
                    cdf_ub = smoothbox_cdf(ub, sigma, a, b)
                else:
                    cdf_lb = smoothbox_student_t_cdf(lb, df, sigma, a, b)
                    cdf_ub = smoothbox_student_t_cdf(ub, df, sigma, a, b)
            else:
                if df == 0 or not np.isfinite(df):
                    cdf_lb = sp.stats.norm.cdf(lb, loc=mu, scale=sigma)
                    cdf_ub = sp.stats.norm.cdf(ub, loc=mu, scale=sigma)
                else:
                    cdf_lb = sp.stats.t.cdf(lb, df, loc=mu, scale=sigma)
                    cdf_ub = sp.stats.t.cdf(ub, df, loc=mu, scale=sigma)

            self.normalization_constants[i] = cdf_ub - cdf_lb

    def __compute_log_priors(self, hyp: np.ndarray, compute_grad: bool):
        lp = 0
        dlp = None
        if compute_grad:
            dlp = np.zeros(hyp.shape)

        mu = self.hyper_priors["mu"]
        sigma = np.abs(self.hyper_priors["sigma"])
        df = self.hyper_priors["df"]
        a = self.hyper_priors["a"]
        b = self.hyper_priors["b"]
        lb = self.lower_bounds
        ub = self.upper_bounds

        f_idx = lb == ub
        sb_idx = (
            np.isfinite(a)
            & np.isfinite(b)
            & (df == 0 | ~np.isfinite(df))
            & ~np.isfinite(mu)
            & np.isfinite(sigma)
        )
        sb_t_idx = (
            np.isfinite(a)
            & np.isfinite(b)
            & (df > 0)
            & ~np.isfinite(mu)
            & np.isfinite(sigma)
            & np.isfinite(df)
        )
        u_idx = ~np.isfinite(mu) & ~np.isfinite(sigma)
        g_idx = (
            ~u_idx
            & ~sb_idx
            & (df == 0 | ~np.isfinite(df))
            & np.isfinite(sigma)
        )
        t_idx = ~u_idx & ~sb_t_idx & (df > 0) & np.isfinite(df)

        # Quadratic form
        z2 = np.zeros(hyp.shape)
        z2[g_idx | t_idx] = (
            (hyp[g_idx | t_idx] - mu[g_idx | t_idx]) / sigma[g_idx | t_idx]
        ) ** 2

        # Fixed prior
        if np.any(f_idx):
            if np.any(hyp[f_idx] != lb[f_idx]):
                lp = -np.inf
            if compute_grad:
                dlp[f_idx] = np.nan

        # Smooth box prior
        if np.any(sb_idx):
            # Normalization constant so that integral over pdf is 1.
            C = 1.0 + (b[sb_idx] - a[sb_idx]) / (
                sigma[sb_idx] * np.sqrt(2 * np.pi)
            )

            sb_idx_b = (hyp < a) & sb_idx
            sb_idx_a = (hyp > b) & sb_idx
            sb_idx_btw = (hyp >= a) & (hyp <= b) & sb_idx

            z2_tmp = np.zeros(hyp.shape)
            z2_tmp[sb_idx_b] = (
                (hyp[sb_idx_b] - a[sb_idx_b]) / sigma[sb_idx_b]
            ) ** 2
            z2_tmp[sb_idx_a] = (
                (hyp[sb_idx_a] - b[sb_idx_a]) / sigma[sb_idx_a]
            ) ** 2

            if np.any(sb_idx_b | sb_idx_a):
                lp -= 0.5 * np.sum(
                    np.log(
                        C**2 * 2 * np.pi * sigma[sb_idx_b | sb_idx_a] ** 2
                    )
                    + z2_tmp[sb_idx_b | sb_idx_a]
                )
            if np.any(sb_idx_btw):
                lp -= np.sum(
                    np.log(C * sigma[sb_idx_btw]) + np.log(np.sqrt(2 * np.pi))
                )

            if compute_grad:
                if np.any(sb_idx_b):
                    dlp[sb_idx_b] = (
                        -(hyp[sb_idx_b] - a[sb_idx_b]) / sigma[sb_idx_b] ** 2
                    )
                if np.any(sb_idx_a):
                    dlp[sb_idx_a] = (
                        -(hyp[sb_idx_a] - b[sb_idx_a]) / sigma[sb_idx_a] ** 2
                    )

        # Smooth box Student's t prior
        if np.any(sb_t_idx):
            # Normalization constant so that integral over pdf is 1.
            C = 1.0 + (b[sb_t_idx] - a[sb_t_idx]) * sp.special.gamma(
                0.5 * (df[sb_t_idx] + 1)
            ) / (
                sp.special.gamma(0.5 * df[sb_t_idx])
                * sigma[sb_t_idx]
                * np.sqrt(df[sb_t_idx] * np.pi)
            )

            sb_t_idx_b = (hyp < a) & sb_t_idx
            sb_t_idx_a = (hyp > b) & sb_t_idx
            sb_t_idx_btw = (hyp >= a) & (hyp <= b) & sb_t_idx

            z2_tmp = np.zeros(hyp.shape)
            z2_tmp[sb_t_idx_b] = (
                (hyp[sb_t_idx_b] - a[sb_t_idx_b]) / sigma[sb_t_idx_b]
            ) ** 2
            z2_tmp[sb_t_idx_a] = (
                (hyp[sb_t_idx_a] - b[sb_t_idx_a]) / sigma[sb_t_idx_a]
            ) ** 2

            if np.any(sb_t_idx_b | sb_t_idx_a):
                tmp_idx = sb_t_idx_b | sb_t_idx_a
                lp += np.sum(
                    sp.special.gammaln(0.5 * (df[tmp_idx] + 1))
                    - sp.special.gammaln(0.5 * df[tmp_idx])
                )
                lp += np.sum(
                    -0.5 * np.log(np.pi * df[tmp_idx])
                    - np.log(C * sigma[tmp_idx])
                    - 0.5
                    * (df[tmp_idx] + 1)
                    * np.log1p(z2_tmp[tmp_idx] / df[tmp_idx])
                )
            if np.any(sb_t_idx_btw):
                tmp_idx = sb_t_idx_btw
                lp += np.sum(
                    sp.special.gammaln(0.5 * (df[tmp_idx] + 1))
                    - sp.special.gammaln(0.5 * df[tmp_idx])
                )
                lp += np.sum(
                    -0.5 * np.log(np.pi * df[tmp_idx])
                    - np.log(C * sigma[tmp_idx])
                )

            if compute_grad:
                if np.any(sb_t_idx_b):
                    dlp[sb_t_idx_b] = (
                        -(df[sb_t_idx_b] + 1)
                        / df[sb_t_idx_b]
                        / (1 + z2_tmp[sb_t_idx_b] / df[sb_t_idx_b])
                        * (hyp[sb_t_idx_b] - a[sb_t_idx_b])
                        / sigma[sb_t_idx_b] ** 2
                    )
                if np.any(sb_t_idx_a):
                    dlp[sb_t_idx_a] = (
                        -(df[sb_t_idx_a] + 1)
                        / df[sb_t_idx_a]
                        / (1 + z2_tmp[sb_t_idx_a] / df[sb_t_idx_a])
                        * (hyp[sb_t_idx_a] - b[sb_t_idx_a])
                        / sigma[sb_t_idx_a] ** 2
                    )

        # Gaussian prior
        if np.any(g_idx):
            lp -= 0.5 * np.sum(
                np.log(2 * np.pi * sigma[g_idx] ** 2) + z2[g_idx]
            )
            if compute_grad:
                dlp[g_idx] = -(hyp[g_idx] - mu[g_idx]) / sigma[g_idx] ** 2

        # Student's t prior
        if np.any(t_idx):
            lp += np.sum(
                sp.special.gammaln(0.5 * (df[t_idx] + 1))
                - sp.special.gammaln(0.5 * df[t_idx])
            )
            lp += np.sum(
                -0.5 * np.log(np.pi * df[t_idx])
                - np.log(sigma[t_idx])
                - 0.5 * (df[t_idx] + 1) * np.log1p(z2[t_idx] / df[t_idx])
            )
            if compute_grad:
                dlp[t_idx] = (
                    -(df[t_idx] + 1)
                    / df[t_idx]
                    / (1 + z2[t_idx] / df[t_idx])
                    * (hyp[t_idx] - mu[t_idx])
                    / sigma[t_idx] ** 2
                )

        lp -= np.sum(np.log(self.normalization_constants))

        if compute_grad:
            return lp, dlp

        return lp

    def log_likelihood(self, hyp: object, compute_grad: bool = False):
        """Compute the (positive) log marginal likelihood of the GP for given
        hyperparameters.

        Parameters
        ==========
        hyp : object
            Either an 1D array or a dictionary of hyperparameters.
        compute_grad : bool, defaults to False
            Whether to compute the gradient with respect to hyperparameters.

        Returns
        =======
        lZ : float
            The positive log marginal likelihood.
        dlZ : ndarray, shape (hyp_N,), optional
            The gradient with respect to hyperparameters.
        """
        if isinstance(hyp, dict):
            hyp = self.hyperparameters_from_dict(hyp)
        return -self.__compute_nlZ(hyp, compute_grad, False)

    def log_posterior(self, hyp: object, compute_grad: bool = False):
        """Compute the (positive) log marginal likelihood of the GP with added
        log prior for given hyperparameters (that is, the unnormalized log
        posterior).

        Parameters
        ==========
        hyp : object
            Either an 1D array or a dictionary of hyperparameters.
        compute_grad : bool, defaults to False
            Whether to compute the gradient with respect to hyperparameters.

        Returns
        =======
        lZ_plus_posterior : float
            The positive log marginal likelihood with added log prior.
        dlZ_plus_d_posterior : ndarray, shape (hyp_N,), optional
            The gradient with respect to hyperparameters.

        Raises
        =======
        LinAlgError
            Raised when the Cholesky decomposition failed multiple times even by adding numerical stability values to the matrix.
        """
        if isinstance(hyp, dict):
            hyp = self.hyperparameters_from_dict(hyp)

        return -self.__compute_nlZ(hyp, compute_grad, True)

    def __compute_nlZ(self, hyp, compute_grad, compute_prior):
        if compute_grad:
            nlZ, dnlZ = self.__core_computation(hyp, 1, compute_grad)
        else:
            nlZ = self.__core_computation(hyp, 1, compute_grad)

        if compute_prior:
            if compute_grad:
                P, dP = self.__compute_log_priors(hyp, compute_grad)
                nlZ -= P
                dnlZ -= dP
            else:
                P = self.__compute_log_priors(hyp, compute_grad)
                nlZ -= P

        if compute_grad:
            return nlZ, dnlZ

        return nlZ

    def __gp_obj_fun(self, hyp, compute_grad, swap_sign):
        if compute_grad:
            nlZ, dnlZ = self.__compute_nlZ(
                hyp, compute_grad, self.no_prior is not True
            )
        else:
            nlZ = self.__compute_nlZ(
                hyp, compute_grad, self.no_prior is not True
            )

        # Swap sign of negative log marginal likelihood (e.g. for sampling)
        if swap_sign:
            nlZ *= -1
            if compute_grad:
                dnlZ *= -1

        if compute_grad:
            return nlZ, dnlZ

        return nlZ

    def predict_full(
        self,
        x_star: np.ndarray,
        y_star: np.ndarray = None,
        s2_star: np.ndarray = 0,
        add_noise: bool = False,
    ):
        """
        Compute the GP posterior mean and full covariance matrix for each
        hyperparameter sample.

        Parameters
        ==========
        x_star : ndarray, shape (M, D)
            The points we want to predict the values at.
        y_star : ndarray, shape (M, 1), optional
            True values at the points.
        s2_star : ndarray, shape (M, 1), optional
            Noise variance at the points.
        add_noise : bool, defaults to True
            Whether to add noise to the prediction results.

        Returns
        =======
        mu : ndarray, shape (M, sample_N)
            Posterior mean at the requested points for each hyperparameter
            sample.
        cov : ndarray, shape (M, M, sample_N)
            Covariance matrix for each hyperparameter sample.
        """

        s_N = self.posteriors.size
        N_star, _ = x_star.shape

        cov_N = self.covariance.hyperparameter_count(self.D)
        mean_N = self.mean.hyperparameter_count(self.D)
        noise_N = self.noise.hyperparameter_count()

        # Preallocate space
        mu = np.zeros((N_star, s_N))
        cov = np.zeros((s_N, N_star, N_star))

        for s in range(0, s_N):
            hyp = self.posteriors[s].hyp
            alpha = self.posteriors[s].alpha
            L = self.posteriors[s].L
            L_chol = self.posteriors[s].L_chol
            sW = self.posteriors[s].sW

            # Compute GP mean function at test points
            m_star = np.reshape(
                self.mean.compute(
                    hyp[cov_N + noise_N : cov_N + noise_N + mean_N], x_star
                ),
                (-1, 1),
            )

            # Compute kernel matrix
            K_star = self.covariance.compute(hyp[0:cov_N], x_star)

            if self.y is None:
                # No data, draw from prior
                tmp_mu = m_star
                C = K_star
            else:
                # Compute cross-kernel matrix Ks
                Ks = self.covariance.compute(
                    hyp[0:cov_N], self.X, X_star=x_star
                )

                # Conditional mean
                tmp_mu = m_star + np.dot(Ks.T, alpha)

                if L_chol:
                    V = sp.linalg.solve_triangular(
                        L,
                        np.tile(sW, (1, N_star)) * Ks,
                        trans=1,
                        check_finite=False,
                    )
                    C = K_star - np.dot(V.T, V)  # Predictive variances
                else:
                    LKs = np.dot(L, Ks)
                    C = K_star + np.dot(Ks.T, LKs)

            # Enforce symmetry if lost due to numerical errors.
            C = (C + C.T) / 2

            mu[:, s : s + 1] = tmp_mu
            cov[s, :, :] = C
            if add_noise:
                sn2_mult = self.posteriors[s].sn2_mult
                if sn2_mult is None:
                    sn2_mult = 1
                # Also the noise function.
                sn2_star = self.noise.compute(
                    hyp[cov_N : cov_N + noise_N], x_star, y_star, s2_star
                )
                cov[s, :, :] += np.dot(np.eye(N_star), sn2_star) * sn2_mult

        return mu, cov.transpose(1, 2, 0)

    def predict(
        self,
        x_star: np.ndarray,
        y_star: np.ndarray = None,
        s2_star: np.ndarray = 0,
        add_noise: bool = False,
        separate_samples: bool = False,
        return_lpd: bool = False,
    ):
        """
        Compute the GP posterior mean and noise variance at given points.

        Parameters
        ==========
        x_star : ndarray, shape (M, D)
            The points we want to predict the values at.
        y_star : ndarray, shape (M, 1), optional
            True values at the points.
        s2_star : ndarray, shape (M, 1), optional
            Noise variance at the points.
        add_noise : bool, defaults to ``True``
            Whether to add noise to the prediction results.
        separate_samples : bool, defaults to ``False``
            Whether to return the results separately for each hyperparameter
            sample or averaged.
        return_lpd : bool, defaults to ``False``
            Whether to return the log predictive density at the input points. If
            separate_samples is ``False``, returns the lpd of the corresponding
            mean approximation.

        Returns
        =======
        mu : ndarray
            Posterior mean at the requested points. If we requested
            separate samples the shape is ``(M, sample_N)`` while
            otherwise it is  ``(M,)``.
            sample.
        s2 : ndarray
            Noise variance at each point. If we requested
            separate samples the shape is ``(M, sample_N)`` while
            otherwise it is ``(M,)``.
        """

        s_N = self.posteriors.size
        N_star, D = x_star.shape

        # Preallocate space
        mu = np.zeros((N_star, s_N))
        s2 = np.zeros((N_star, s_N))
        if return_lpd:
            if y_star is None:
                raise ValueError(
                    "Cannot calculate log predictive density without y_star."
                )
            if separate_samples:
                lpd = np.zeros((N_star, s_N))
        if return_lpd or add_noise:
            y_s2 = np.zeros((N_star, s_N))

        cov_N = self.covariance.hyperparameter_count(D)
        mean_N = self.mean.hyperparameter_count(D)
        noise_N = self.noise.hyperparameter_count()

        for s in range(0, s_N):
            hyp = self.posteriors[s].hyp
            alpha = self.posteriors[s].alpha
            L = self.posteriors[s].L
            L_chol = self.posteriors[s].L_chol
            sW = self.posteriors[s].sW

            m_star = np.reshape(
                self.mean.compute(
                    hyp[cov_N + noise_N : cov_N + noise_N + mean_N], x_star
                ),
                (-1, 1),
            )

            kss = self.covariance.compute(
                hyp[0:cov_N], x_star, compute_diag=True
            )

            if self.y is not None:
                Ks = self.covariance.compute(hyp[0:cov_N], self.X, x_star)
                mu[:, s : s + 1] = m_star + np.dot(
                    Ks.T, alpha
                )  # Conditional mean

                if L_chol:
                    V = sp.linalg.solve_triangular(
                        L,
                        np.tile(sW, (1, N_star)) * Ks,
                        trans=1,
                        check_finite=False,
                    )
                    s2[:, s : s + 1] = kss - np.reshape(
                        np.sum(V * V, 0), (-1, 1)
                    )  # predictive variance
                else:
                    s2[:, s : s + 1] = kss + np.reshape(
                        np.sum(Ks * np.dot(L, Ks), 0), (-1, 1)
                    )
            else:
                mu[:, s : s + 1] = m_star
                s2[:, s : s + 1] = kss

            # remove numerical noise, i.e. negative variances
            s2[:, s] = np.maximum(s2[:, s], 0)
            if return_lpd or add_noise:  # Both require predictive variance
                sn2_mult = self.posteriors[s].sn2_mult
                if sn2_mult is None:
                    sn2_mult = 1
                sn2_star = self.noise.compute(
                    hyp[cov_N : cov_N + noise_N], x_star, y_star, s2_star
                )
                # Predictive variance:
                y_s2[:, s : s + 1] = s2[:, s : s + 1] + sn2_star * sn2_mult

            # Compute log probability of test points (for separate samples)
            if return_lpd and separate_samples:
                lpd[:, s : s + 1] = -0.5 * (
                    y_star - mu[:, s : s + 1]
                ) ** 2 / y_s2[:, s : s + 1] - 0.5 * np.log(
                    2 * np.pi * y_s2[:, s : s + 1]
                )

        if add_noise:
            s2 = y_s2
        # Unless predictions for samples are requested separately
        # average over samples.
        if not separate_samples:
            if s_N > 1:
                mu_bar = np.reshape(np.sum(mu, 1), (-1, 1)) / s_N
                v = np.sum((mu - mu_bar) ** 2, 1) / (s_N - 1)
                s2 = np.reshape(np.sum(s2, 1) / s_N + v, (-1, 1))
                mu = mu_bar
            else:
                v = 0

            # Compute log probability of test points (for averaged samples)
            if return_lpd and add_noise:  # then s2 is already y_s2 average
                lpd = -0.5 * (y_star - mu) ** 2 / s2 - 0.5 * np.log(
                    2 * np.pi * s2
                )
            elif return_lpd:  # then we need to average y_s2
                y_s2 = np.reshape(np.sum(y_s2, 1) / s_N + v, (-1, 1))
                lpd = -0.5 * (y_star - mu) ** 2 / y_s2 - 0.5 * np.log(
                    2 * np.pi * y_s2
                )

        if return_lpd:
            return mu, s2, lpd
        else:
            return mu, s2

    def quad(
        self,
        mu,
        sigma,
        compute_var: bool = False,
        separate_samples: bool = False,
    ):
        """
        Bayesian quadrature for a Gaussian Process.

        Compute the integral of a function represented by a Gaussian
        Process with respect to a given Gaussian measure.

        Parameters
        ==========
        mu : array_like
            Either a array of shape ``(N, D)`` with each row containing the
            mean of a single Gaussian measure, or a single floating point
            number which is interpreted as an array of shape ``(1, D)``.
        sigma : array_like
            Either a array of shape ``(N, D)`` with each row containing the
            variance of a single Gaussian measure, or a single floating point
            number which is interpreted as an array of shape ``(1, D)``.
        compute_var : bool, defaults to False
            Whether to compute variance for each integral.
        separate_samples : bool, defaults to False
            Whether to return the results separately for each hyperparameter
            sample, or averaged.

        Returns
        =======
        F : ndarray
            The conputed integrals in an array with shape ``(N, 1)`` if
            samples are averaged and shape ``(N, hyp_samples)`` if
            requested separately.
        F_var : ndarray, optional
            The computed variances of the integrals in an array with
            shape ``(N, 1)`` if samples are averaged and shape
            ``(N, hyp_samples)`` if requested separately.

        Raises
        ------
        ValueError
            Raised when the method is called and the covariance of the GP is
            not squared exponential.
        """

        if not isinstance(
            self.covariance, gpyreg.covariance_functions.SquaredExponential
        ):
            raise ValueError(
                "Bayesian quadrature only supports the squared exponential "
                "kernel."
            )

        N, D = self.X.shape
        # Number of hyperparameter samples.
        N_s = np.size(self.posteriors)

        # Number of GP hyperparameters.
        cov_N = self.covariance.hyperparameter_count(self.D)
        # mean_N = self.mean.hyperparameter_count(self.D)
        noise_N = self.noise.hyperparameter_count()

        if np.size(mu) == 1:
            mu = np.tile(mu, (1, D))

        N_star = mu.shape[0]
        if np.size(sigma) == 1:
            sigma = np.tile(sigma, (1, D))

        quadratic_mean_fun = isinstance(
            self.mean, gpyreg.mean_functions.NegativeQuadratic
        )

        F = np.zeros((N_star, N_s))
        if compute_var:
            F_var = np.zeros((N_star, N_s))

        # Loop over hyperparameter samples.
        for s in range(0, N_s):
            hyp = self.posteriors[s].hyp

            # Extract GP hyperparameters
            ell = np.exp(hyp[0:D])
            ln_sf2 = 2 * hyp[D]
            sum_lnell = np.sum(hyp[0:D])

            # GP mean function hyperparameters
            if isinstance(self.mean, gpyreg.mean_functions.ZeroMean):
                m0 = 0
            else:
                m0 = hyp[cov_N + noise_N]

            if quadratic_mean_fun:
                xm = hyp[cov_N + noise_N + 1 : cov_N + noise_N + D + 1]
                omega = np.exp(hyp[cov_N + noise_N + D + 1 :])

            # GP posterior parameters
            alpha = self.posteriors[s].alpha
            L = self.posteriors[s].L
            L_chol = self.posteriors[s].L_chol

            sn2 = np.exp(2 * hyp[cov_N])
            sn2_eff = sn2 * self.posteriors[s].sn2_mult

            # Compute posterior mean of the integral
            tau = np.sqrt(sigma**2 + ell**2)
            lnnf = (
                ln_sf2 + sum_lnell - np.sum(np.log(tau), 1)
            )  # Covariance normalization factor
            sum_delta2 = np.zeros((N_star, N))

            for i in range(0, D):
                sum_delta2 += (
                    (mu[:, i] - np.reshape(self.X[:, i], (-1, 1))).T
                    / tau[:, i : i + 1]
                ) ** 2
            z = np.exp(np.reshape(lnnf, (-1, 1)) - 0.5 * sum_delta2)
            F[:, s : s + 1] = np.dot(z, alpha) + m0

            if quadratic_mean_fun:
                nu_k = -0.5 * np.sum(
                    1
                    / omega**2
                    * (mu**2 + sigma**2 - 2 * mu * xm + xm**2),
                    1,
                )
                F[:, s] += nu_k

            # Compute posterior variance of the integral
            if compute_var:
                tau_kk = np.sqrt(2 * sigma**2 + ell**2)
                nf_kk = np.exp(ln_sf2 + sum_lnell - np.sum(np.log(tau_kk), 1))
                if L_chol:
                    tmp_result = sp.linalg.solve_triangular(
                        L, z.T, trans=1, check_finite=False
                    )
                    invKzk = (
                        sp.linalg.solve_triangular(
                            L, tmp_result, trans=0, check_finite=False
                        )
                        / sn2_eff
                    )
                else:
                    invKzk = np.dot(-L, z.T)
                J_kk = nf_kk - np.sum(z * invKzk.T, 1)
                F_var[:, s] = np.maximum(
                    np.spacing(1), J_kk
                )  # Correct for numerical error

        # Unless predictions for samples are requested separately
        # average over samples
        if N_s > 1 and not separate_samples:
            F_bar = np.reshape(np.sum(F, 1), (-1, 1)) / N_s
            if compute_var:
                Fss_var = np.sum((F - F_bar) ** 2, 1) / (N_s - 1)
                F_var = np.reshape(np.sum(F_var, 1) / N_s + Fss_var, (-1, 1))
            F = F_bar

        if compute_var:
            return F, F_var

        return F

    # sigma doesn't work, requires gplite_quad implementation
    # quantile doesn't work, requires gplite_qpred implementation
    def plot(
        self,
        x0: np.ndarray = None,
        lb: np.ndarray = None,
        ub: np.ndarray = None,
        delta_y: float = None,
        max_min_flag: bool = True,
    ):
        """
        Plot the Gaussian Process profile centered around a given point.

        The plot is a D-by-D panel matrix, in which panels on the diagonal
        show the profile of the Gaussian Process prediction (mean and +/- 1 SD)
        by varying one dimension at a time, whereas off-diagonal panels show
        2-D contour plots of the GP mean and standard deviation (respectively,
        above and below diagonal). In each panel, black lines indicate the
        location of the reference point.

        Parameters
        ==========
        x0 : ndarray, shape (D,), optional
            The reference point.
        lb : ndarray, shape (D,), optional
            Lower bounds for the plotting.
        ub : ndarray, shape (D,), optional
            Upper bounds for the plotting.
        delta_y : float, optional
            Range of the plot such that the plotted predictive GP mean
            approximately brackets ``[y0-delta_y, y0+delta_y]`` where
            ``y0`` is the predictive GP mean at ``x0``. If lower or upper
            bounds are given this will do nothing.
        max_min_flag : bool, defaults to True
            If set to ``False`` then the minimum, and if set to ``True``
            then the maximum of the GP training input is used as the reference
            point.
        """
        if lb is not None or ub is not None:
            delta_y = None

        s_N = self.posteriors.size  # Hyperparameter samples
        x_N = 100  # Grid points per visualization

        # Loop over hyperparameter samples.
        ell = np.zeros((self.D, s_N))
        for s in range(0, s_N):
            ell[:, s] = np.exp(
                self.posteriors[s].hyp[0 : self.D]
            )  # Extract length scale from HYP
        ellbar = np.sqrt(np.mean(ell**2, 1)).T

        if lb is None:
            if self.X is not None:
                lb = np.min(self.X, axis=0) - ellbar
            else:
                lb = -ellbar
        if ub is None:
            if self.X is not None:
                ub = np.max(self.X, axis=0) + ellbar
            else:
                ub = ellbar

        gutter = [0.05, 0.05]
        margins = [0.1, 0.01, 0.12, 0.01]
        linewidth = 1

        if x0 is None:
            if self.X is not None and self.y is not None:
                if max_min_flag:
                    i = np.argmax(self.y)
                else:
                    i = np.argmin(self.y)
                x0 = self.X[i, :]

        _, ax = plt.subplots(self.D, self.D, squeeze=False)

        flo = fhi = None
        for i in range(0, self.D):
            ax[i, i].set_position(
                self.__tight_subplot(self.D, self.D, i, i, gutter, margins)
            )

            xx_vec = np.reshape(
                np.linspace(lb[i], ub[i], np.ceil(x_N**1.5).astype(int)),
                (-1, 1),
            )
            if self.D > 1:
                if x0 is not None:
                    xx = np.tile(x0, (np.size(xx_vec), 1))
                else:
                    xx = np.tile(np.full((self.D,), 0.0), (np.size(xx_vec), 1))
                xx[:, i : i + 1] = xx_vec
            else:
                xx = xx_vec

            # do we need to add quantile prediction stuff etc here?
            fmu, fs2 = self.predict(xx, add_noise=False)
            flo = fmu - 1.96 * np.sqrt(fs2)
            fhi = fmu + 1.96 * np.sqrt(fs2)

            if delta_y is not None:
                fmu0, _ = self.predict(
                    np.reshape(x0, (1, -1)), add_noise=False
                )
                dx = xx_vec[1] - xx_vec[0]
                region = np.abs(fmu - fmu0) < delta_y
                if np.any(region):
                    idx1 = np.argmax(region)
                    idx2 = np.size(region) - np.argmax(region[::-1]) - 1
                    lb[i] = xx_vec[idx1] - 0.5 * dx
                    ub[i] = xx_vec[idx2] + 0.5 * dx
                else:
                    lb[i] = x0[i] - 0.5 * dx
                    ub[i] = x0[i] + 0.5 * dx

                xx_vec = np.reshape(
                    np.linspace(lb[i], ub[i], np.ceil(x_N**1.5).astype(int)),
                    (-1, 1),
                )
                if self.D > 1:
                    xx = np.tile(x0, (np.size(xx_vec), 1))
                    xx[:, i : i + 1] = xx_vec
                else:
                    xx = xx_vec

                # do we need to add quantile prediction stuff etc here?
                fmu, fs2 = self.predict(xx, add_noise=False)
                flo = fmu - 1.96 * np.sqrt(fs2)
                fhi = fmu + 1.96 * np.sqrt(fs2)

            ax[i, i].plot(xx_vec, fmu, "-k", linewidth=linewidth)
            ax[i, i].plot(
                xx_vec, fhi, "-", color=(0.8, 0.8, 0.8), linewidth=linewidth
            )
            ax[i, i].plot(
                xx_vec, flo, "-", color=(0.8, 0.8, 0.8), linewidth=linewidth
            )
            ax[i, i].set_xlim(lb[i], ub[i])
            ax[i, i].set_ylim(ax[i, i].get_ylim())

            # ax[i, i].tick_params(direction='out')
            ax[i, i].spines["top"].set_visible(False)
            ax[i, i].spines["right"].set_visible(False)

            if self.D == 1:
                ax[i, i].set_xlabel("x")
                ax[i, i].set_ylabel("y")
                if self.X is not None and self.y is not None:
                    ax[i, i].scatter(self.X, self.y, color="blue")
            else:
                if i == 0:
                    ax[i, i].set_ylabel(r"$x_" + str(i + 1) + r"$")
                if i == self.D - 1:
                    ax[i, i].set_xlabel(r"$x_" + str(i + 1) + r"$")
            if x0 is not None:
                ax[i, i].vlines(
                    x0[i],
                    ax[i, i].get_ylim()[0],
                    ax[i, i].get_ylim()[1],
                    colors="k",
                    linewidth=linewidth,
                )

        for i in range(0, self.D):
            for j in range(0, i):
                xx1_vec = np.reshape(np.linspace(lb[i], ub[i], x_N), (-1, 1)).T
                xx2_vec = np.reshape(np.linspace(lb[j], ub[j], x_N), (-1, 1)).T
                xx_vec = np.array(np.meshgrid(xx1_vec, xx2_vec)).T.reshape(
                    -1, 2
                )

                if x0 is not None:
                    xx = np.tile(x0, (x_N**2, 1))
                else:
                    xx = np.tile(np.full((self.D,), 0.0), (x_N**2, 1))
                xx[:, i] = xx_vec[:, 0]
                xx[:, j] = xx_vec[:, 1]

                fmu, fs2 = self.predict(xx, add_noise=False)

                for k in range(0, 2):
                    if k == 1:
                        i1 = j
                        i2 = i
                        mat = np.reshape(fmu, (x_N, x_N)).T
                    else:
                        i1 = 1
                        i2 = j
                        mat = np.reshape(np.sqrt(fs2), (x_N, x_N))
                    ax[i1, i2].set_position(
                        self.__tight_subplot(
                            self.D, self.D, i1, i2, gutter, margins
                        )
                    )
                    ax[i1, i2].spines["top"].set_visible(False)
                    ax[i1, i2].spines["right"].set_visible(False)

                    if k == 1:
                        Xt, Yt = np.meshgrid(xx1_vec, xx2_vec)
                        ax[i1, i2].contour(Xt, Yt, mat)
                    else:
                        Xt, Yt = np.meshgrid(xx2_vec, xx1_vec)
                        ax[i1, i2].contour(Xt, Yt, mat)
                    ax[i1, i2].set_xlim(lb[i2], ub[i2])
                    ax[i1, i2].set_ylim(lb[i1], ub[i1])
                    if self.X is not None:
                        ax[i1, i2].scatter(
                            self.X[:, i2], self.X[:, i1], color="blue", s=10
                        )

                    if x0 is not None:
                        ax[i1, i2].hlines(
                            x0[i1],
                            ax[i1, i2].get_xlim()[0],
                            ax[i1, i2].get_xlim()[1],
                            colors="k",
                            linewidth=linewidth,
                        )
                        ax[i1, i2].vlines(
                            x0[i2],
                            ax[i1, i2].get_ylim()[0],
                            ax[i1, i2].get_ylim()[1],
                            colors="k",
                            linewidth=linewidth,
                        )

                if j == 0:
                    ax[i, j].set_ylabel(r"$x_" + str(i + 1) + r"$")
                if i == self.D - 1:
                    ax[i, j].set_xlabel(r"$x_" + str(j + 1) + r"$")

        plt.show()

    @staticmethod
    def __tight_subplot(m, n, row, col, gutter=None, margins=None):
        if gutter is None:
            gutter = [0.002, 0.002]
        if margins is None:
            margins = [0.06, 0.01, 0.04, 0.04]
        Lmargin = margins[0]
        Rmargin = margins[1]
        Bmargin = margins[2]
        Tmargin = margins[3]

        unit_height = (1 - Bmargin - Tmargin - (m - 1) * gutter[1]) / m
        height = np.size(row) * unit_height + (np.size(row) - 1) * gutter[1]

        unit_width = (1 - Lmargin - Rmargin - (n - 1) * gutter[0]) / n
        width = np.size(col) * unit_width + (np.size(col) - 1) * gutter[0]

        bottom = (m - np.max(row) - 1) * (unit_height + gutter[1]) + Bmargin
        left = np.min(col) * (unit_width + gutter[0]) + Lmargin

        pos_vec = [left, bottom, width, height]

        return pos_vec

    def random_function(self, X_star: np.ndarray, add_noise: bool = False):
        """
        Draw a random function from the Gaussian Process.

        Parameters
        ==========
        X_star : ndarray, shape (M, D)
            The points at which to evaluate the drawn function.
        add_noise : bool, defaults to False
            Whether to add noise to the values of the drawn function.

        Returns
        =======
        f_star : ndarray, shape (M, 1)
            The values of the drawn function at the requested points.
        """
        N_star = X_star.shape[0]
        N_s = np.size(self.posteriors)

        cov_N = self.covariance.hyperparameter_count(self.D)
        mean_N = self.mean.hyperparameter_count(self.D)
        noise_N = self.noise.hyperparameter_count()

        # Draw from hyperparameter samples.
        s = np.random.randint(0, N_s)

        hyp = self.posteriors[s].hyp
        alpha = self.posteriors[s].alpha
        L = self.posteriors[s].L
        L_chol = self.posteriors[s].L_chol
        sW = self.posteriors[s].sW

        # Compute GP mean function at test points
        m_star = np.reshape(
            self.mean.compute(
                hyp[cov_N + noise_N : cov_N + noise_N + mean_N], X_star
            ),
            (-1, 1),
        )

        # Compute kernel matrix
        K_star = self.covariance.compute(hyp[0:cov_N], X_star)

        if self.y is None:
            # No data, draw from prior
            f_mu = m_star
            C = K_star + np.spacing(1) * np.eye(N_star)
        else:
            # Compute cross-kernel matrix Ks
            Ks = self.covariance.compute(hyp[0:cov_N], self.X, X_star=X_star)

            # Conditional mean
            f_mu = m_star + np.dot(Ks.T, alpha)

            if L_chol:
                V = sp.linalg.solve_triangular(
                    L,
                    np.tile(sW, (1, N_star)) * Ks,
                    trans=1,
                    check_finite=False,
                )
                C = K_star - np.dot(V.T, V)  # Predictive variances
            else:
                LKs = np.dot(L, Ks)
                C = K_star + np.dot(Ks.T, LKs)

        # Enforce symmetry if lost due to numerical errors.
        C = (C + C.T) / 2

        # Draw random function
        T = self.__robust_cholesky(C)
        f_star = np.dot(T.T, np.random.standard_normal((T.shape[0], 1))) + f_mu

        # Add observation noise.
        if add_noise:
            # Get observation noise hyperparameters and evaluate noise
            # at test points.
            sn2 = self.noise.compute(
                hyp[cov_N : cov_N + noise_N], X_star, None, None
            )
            sn2_mult = self.posteriors[s].sn2_mult
            if sn2_mult is None:
                sn2_mult = 1
            y_star = f_star + np.sqrt(
                sn2 * sn2_mult
            ) * np.random.standard_normal(size=f_mu.shape)
            return y_star

        return f_star

    @staticmethod
    def __robust_cholesky(sigma):
        """Cholesky-like decomposition for a covariance matrix."""
        try:
            T = sp.linalg.cholesky(sigma, check_finite=False)
        except sp.linalg.LinAlgError:
            D, U = sp.linalg.eig((sigma + sigma.T) / 2)
            maxidx = np.argmax(np.abs(U), axis=0)
            negidx = U[maxidx] < 0
            U[negidx] *= -1

            D = np.real(D)  # symmetric so all are real
            # the abs is there to make sure we don't have issues
            # if np.spacing returns negative values
            tol = np.abs(np.spacing(np.max(D))) * D.shape[0]
            t = np.abs(D) > tol
            D = D[t]
            p = np.sum(D < 0)  # negative eigenvalues

            if p == 0:
                T = np.dot(np.diag(np.sqrt(D)), np.real(U[:, t]).T)
            else:
                T = np.zeros(sigma.shape)

        return T

    def __core_computation(self, hyp, compute_nlZ, compute_nlZ_grad):
        """Compute the Posterior.

            Raises
            ------
        LinAlgError
            Raised when the Cholesky decomposition failed multiple times even by adding numerical stability values to the matrix.
        """
        N, d = self.X.shape
        cov_N = self.covariance.hyperparameter_count(d)
        mean_N = self.mean.hyperparameter_count(d)
        noise_N = self.noise.hyperparameter_count()

        if compute_nlZ_grad:
            sn2, dsn2 = self.noise.compute(
                hyp[cov_N : cov_N + noise_N],
                self.X,
                self.y,
                self.s2,
                compute_grad=True,
            )
            m, dm = self.mean.compute(
                hyp[cov_N + noise_N : cov_N + noise_N + mean_N],
                self.X,
                compute_grad=True,
            )

            # This line is actually important due to behaviour of above
            # Maybe change that in the future.
            m = m.reshape((-1, 1))
            K, dK = self.covariance.compute(
                hyp[0:cov_N], self.X, compute_grad=True
            )
        else:
            sn2 = self.noise.compute(
                hyp[cov_N : cov_N + noise_N], self.X, self.y, self.s2
            )
            m = np.reshape(
                self.mean.compute(
                    hyp[cov_N + noise_N : cov_N + noise_N + mean_N], self.X
                ),
                (-1, 1),
            )
            K = self.covariance.compute(hyp[0:cov_N], self.X)
        sn2_mult = 1  # Effective noise variance multiplier

        L_chol = np.min(sn2) >= 1e-6
        L = None
        if L_chol:
            if np.isscalar(sn2):
                sn2_div = sn2
                sn2_mat = np.eye(N)
            else:
                sn2_div = np.min(sn2)
                sn2_mat = np.diag(sn2.ravel() / sn2_div)
            for i in range(0, 10):
                try:  # Cholesky decomposition until it works
                    L = sp.linalg.cholesky(
                        K / (sn2_div * sn2_mult) + sn2_mat, check_finite=False
                    )
                except sp.linalg.LinAlgError:
                    sn2_mult *= 10
                    continue
                break
            sl = sn2_div * sn2_mult
            pL = L
        else:
            if np.isscalar(sn2):
                sn2_mat = sn2 * np.eye(N)
            else:
                sn2_mat = np.diag(sn2.ravel())

            for i in range(0, 10):
                try:
                    L = sp.linalg.cholesky(
                        K + sn2_mult * sn2_mat, check_finite=False
                    )
                except sp.linalg.LinAlgError:
                    sn2_mult *= 10
                    continue
                break
            sl = 1
            if not compute_nlZ:
                pL = sp.linalg.solve_triangular(
                    -L,
                    sp.linalg.solve_triangular(
                        L, np.eye(N), trans=1.0, check_finite=False
                    ),
                    trans=0,
                    check_finite=False,
                )

        if L is None:
            raise sp.linalg.LinAlgError(
                "Singular matrix for L Cholesky decomposition"
            )

        alpha = (
            sp.linalg.solve_triangular(
                L,
                sp.linalg.solve_triangular(
                    L, self.y - m, trans=1, check_finite=False
                ),
                trans=0,
                check_finite=False,
            )
            / sl
        )

        # Negative log marginal likelihood computation
        if compute_nlZ:
            nlZ = (
                np.dot((self.y - m).T, alpha / 2)
                + np.sum(np.log(np.diag(L)))
                + N * np.log(2 * np.pi * sl) / 2
            )

            if compute_nlZ_grad:
                dnlZ = np.zeros(hyp.shape)
                Q = sp.linalg.solve_triangular(
                    L,
                    sp.linalg.solve_triangular(
                        L, np.eye(N), trans=1, check_finite=False
                    ),
                    trans=0,
                    check_finite=False,
                ) / sl - np.dot(alpha, alpha.T)

                # Gradient of covariance hyperparameters.
                for i in range(0, cov_N):
                    dnlZ[i] = np.sum(np.sum(Q * dK[:, :, i])) / 2

                # Gradient of GP likelihood
                if np.isscalar(sn2):
                    tr_Q = np.trace(Q)
                    for i in range(0, noise_N):
                        dnlZ[cov_N + i] = (
                            0.5 * sn2_mult * np.dot(dsn2[i], tr_Q)
                        )
                else:
                    dg_Q = np.diag(Q)
                    for i in range(0, noise_N):
                        dnlZ[cov_N + i] = (
                            0.5 * sn2_mult * np.sum(dsn2[:, i] * dg_Q)
                        )

                # Gradient of mean function.
                if mean_N > 0:
                    dnlZ[cov_N + noise_N :] = np.dot(-dm.T, alpha)[:, 0]

                return nlZ[0, 0], dnlZ

            return nlZ[0, 0]

        return Posterior(
            hyp,
            alpha,
            np.ones((N, 1)) / np.sqrt(np.min(sn2) * sn2_mult),
            pL,
            sn2_mult,
            L_chol,
        )


class Posterior:
    """
    This object represents the posterior.
    """

    def __init__(self, hyp, alpha, sW, L, sn2_mult, Lchol):
        self.hyp = hyp
        # alpha = inv(K + sn2_mult * sn2) * (y - m) / sl
        self.alpha = alpha
        # Sqrt of noise precision vector, sW = 1 / sqrt(min(sn2) * sn2_mult)
        self.sW = sW
        # If L_chol is True, L = chol((K + sn2_mult * sn2) / sl), sl =
        # sn2_multi * sn2_div, sn2_div = min(sn2)
        # If L_chol is False, L = -inv((K + sn2_mult * sn2) / sl), sl = 1
        self.L = L
        # A multiplier factor for making cholesky decomposition work
        self.sn2_mult = sn2_mult
        # L_chol is True if np.min(sn2) >= 1e-6
        self.L_chol = Lchol<|MERGE_RESOLUTION|>--- conflicted
+++ resolved
@@ -12,11 +12,6 @@
 
 import gpyreg.covariance_functions
 import gpyreg.mean_functions
-<<<<<<< HEAD
-=======
-from gpyreg.formatting import full_repr
-
->>>>>>> 3ef21594
 from gpyreg.f_min_fill import (
     f_min_fill,
     smoothbox_cdf,
@@ -69,7 +64,7 @@
         return full_repr(
             self,
             "GP",
-            order = [
+            order=[
                 "D",
                 "covariance",
                 "mean",
@@ -80,7 +75,7 @@
                 "lower_bounds",
                 "upper_bounds",
                 "posteriors",
-            ]
+            ],
         )
 
     def __str__(self):
@@ -300,7 +295,9 @@
                 # Use all recommended bounds
                 lower_bounds = np.full_like(self.lower_bounds, np.nan)
             else:
-                raise ValueError("`lower_bounds` should be 'recommended'/`None`, 'current', or an array.")
+                raise ValueError(
+                    "`lower_bounds` should be 'recommended'/`None`, 'current', or an array."
+                )
         if not isinstance(upper_bounds, (list, tuple, np.ndarray)):
             if upper_bounds == "current":
                 # Use existing bounds; fill any nan values with recommended bounds
@@ -309,7 +306,9 @@
                 # Use all recommended bounds
                 upper_bounds = np.full_like(self.upper_bounds, np.nan)
             else:
-                raise ValueError("`lower_bounds` should be 'recommended'/`None`, 'current', or an array.")
+                raise ValueError(
+                    "`lower_bounds` should be 'recommended'/`None`, 'current', or an array."
+                )
         # Otherwise, use provided arrays as bounds, replacing nan values with
         # recommended bounds, and avoiding mutation:
         if isinstance(lower_bounds, (list, tuple, np.ndarray)):
@@ -1020,16 +1019,24 @@
 
         # Set any unset bounds:
         use_current_bounds = (
-            type(lower_bounds) == str and lower_bounds == "current"
-            and type(upper_bounds) == str and upper_bounds == "current"
+            type(lower_bounds) == str
+            and lower_bounds == "current"
+            and type(upper_bounds) == str
+            and upper_bounds == "current"
         )
         if use_current_bounds and (
             np.any(np.isnan(self.lower_bounds))
             or np.any(np.isnan(self.upper_bounds))
         ):  # If we're using the existing bounds, fill any nan's:
-            self.set_bounds(self.get_recommended_bounds(self.lower_bounds, self.upper_bounds))
+            self.set_bounds(
+                self.get_recommended_bounds(
+                    self.lower_bounds, self.upper_bounds
+                )
+            )
         else:  # Otherwise set the bounds according to the provided options:
-            self.set_bounds(self.get_recommended_bounds(lower_bounds, upper_bounds))
+            self.set_bounds(
+                self.get_recommended_bounds(lower_bounds, upper_bounds)
+            )
 
         LB = self.lower_bounds
         UB = self.upper_bounds
