# pyproject.toml

[project]
name = "gpyreg"
<<<<<<< HEAD
dynamic = ["version"]  # use git tags for version, via setuptools_scm
=======
>>>>>>> 263cd70b
description = "Lightweight package for Gaussian process regression."
readme = "README.md"
license = { file = "LICENSE" }
dependencies = [
    "matplotlib >= 3.6.2",
    "numpy >= 1.23.4",
    "pytest >= 7.2.0",
    "pytest-rerunfailures >= 10.2",
    "scipy >= 1.9.3",
]
requires-python = ">=3.9"
dynamic = ["version"]

[tool.setuptools.packages.find]
namespaces = false

[project.optional-dependencies]
dev = [
    "sphinx >= 5.3.0",
    "build >= 0.9.0",
]

[build-system]
requires = [
    "setuptools >= 45",
    "setuptools_scm[toml] >= 6.2",
]
<<<<<<< HEAD
build-backend = "setuptools.build_meta"
=======
>>>>>>> 263cd70b

[tool.black]
line-length = 79

[tool.isort]
skip_glob = []
line_length = 79
multi_line_output = 3
include_trailing_comma = true
force_grid_wrap = 0
use_parentheses = true
profile = "black"

[tool.pycln]
all = true

[tool.setuptools_scm]<|MERGE_RESOLUTION|>--- conflicted
+++ resolved
@@ -2,10 +2,7 @@
 
 [project]
 name = "gpyreg"
-<<<<<<< HEAD
 dynamic = ["version"]  # use git tags for version, via setuptools_scm
-=======
->>>>>>> 263cd70b
 description = "Lightweight package for Gaussian process regression."
 readme = "README.md"
 license = { file = "LICENSE" }
@@ -33,10 +30,7 @@
     "setuptools >= 45",
     "setuptools_scm[toml] >= 6.2",
 ]
-<<<<<<< HEAD
 build-backend = "setuptools.build_meta"
-=======
->>>>>>> 263cd70b
 
 [tool.black]
 line-length = 79
